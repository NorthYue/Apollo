load("@rules_cc//cc:defs.bzl", "cc_binary", "cc_library")
load("//tools/install:install.bzl", "install")
load("//tools:cpplint.bzl", "cpplint")

package(default_visibility = ["//visibility:public"])

cc_library(
  name = "data_frame",
  hdrs = [
    "data_frame.h",
  ],
  deps = [
    "//modules/perception/camera/common:camera_frame",
    "//modules/perception/fusion/base:fusion_frame",
    "//modules/perception/lidar/common:lidar_frame",
  ],
)

cc_library(
  name = "plugin_factory",
<<<<<<< HEAD
  srcs = ["plugin_factory.cc"],
=======
  srcs = [
    "plugin_factory.cc",
  ],
>>>>>>> e36475ca
  hdrs = [
    "plugin_factory.h",
  ],
  deps = [
<<<<<<< HEAD
    "//modules/common/util:util_tool",
=======
    ":plugin",
    "//modules/common/util:util_tool",
    "//modules/perception/pipeline/proto:pipeline_config_cc_proto",
    "//modules/perception/lidar/lib/object_filter_bank/roi_boundary_filter",
>>>>>>> e36475ca
  ],
)

cc_library(
<<<<<<< HEAD
  name = "stage",
  srcs = ["stage.cc"],
=======
  name = "plugin",
>>>>>>> e36475ca
  hdrs = [
    "plugin.h",
  ],
  deps = [
    "//modules/perception/pipeline/proto:pipeline_config_cc_proto",
  ],
)

cc_library(
  name = "stage",
  srcs = [
    "stage.cc",
  ],
  hdrs = [
    "stage.h",
  ],
  deps = [
    ":data_frame",
    ":plugin_factory",
    ":plugin",
    "//modules/perception/pipeline/proto:pipeline_config_cc_proto",
  ],
)

cc_library(
  name = "pipeline",
<<<<<<< HEAD
  srcs = ["pipeline.cc"],
  hdrs = ["pipeline.h"],
=======
  srcs = [
    "pipeline.cc",
  ],
  hdrs = [
    "pipeline.h",
  ],
>>>>>>> e36475ca
  deps = [
    ":stage",
    "//modules/common/util:util_tool",
    "//modules/perception/camera/lib/traffic_light/detector/detection",
    "//modules/perception/camera/lib/traffic_light/detector/recognition",
    "//modules/perception/camera/lib/traffic_light/tracker:semantic_decision",
    "//modules/perception/lidar/lib/detector/point_pillars_detection",
    "//modules/perception/lidar/lib/map_manager",
    "//modules/perception/lidar/lib/object_builder",
    "//modules/perception/lidar/lib/object_filter_bank",
    "//modules/perception/lidar/lib/pointcloud_preprocessor",
    "//modules/perception/pipeline/proto:pipeline_config_cc_proto",
  ],
)

cpplint()<|MERGE_RESOLUTION|>--- conflicted
+++ resolved
@@ -18,35 +18,22 @@
 
 cc_library(
   name = "plugin_factory",
-<<<<<<< HEAD
-  srcs = ["plugin_factory.cc"],
-=======
   srcs = [
     "plugin_factory.cc",
   ],
->>>>>>> e36475ca
   hdrs = [
     "plugin_factory.h",
   ],
   deps = [
-<<<<<<< HEAD
-    "//modules/common/util:util_tool",
-=======
     ":plugin",
     "//modules/common/util:util_tool",
     "//modules/perception/pipeline/proto:pipeline_config_cc_proto",
     "//modules/perception/lidar/lib/object_filter_bank/roi_boundary_filter",
->>>>>>> e36475ca
   ],
 )
 
 cc_library(
-<<<<<<< HEAD
-  name = "stage",
-  srcs = ["stage.cc"],
-=======
   name = "plugin",
->>>>>>> e36475ca
   hdrs = [
     "plugin.h",
   ],
@@ -73,17 +60,12 @@
 
 cc_library(
   name = "pipeline",
-<<<<<<< HEAD
-  srcs = ["pipeline.cc"],
-  hdrs = ["pipeline.h"],
-=======
   srcs = [
     "pipeline.cc",
   ],
   hdrs = [
     "pipeline.h",
   ],
->>>>>>> e36475ca
   deps = [
     ":stage",
     "//modules/common/util:util_tool",
