load("//tools/install:install.bzl", "install", "install_src_files")

package(
    default_visibility = ["//visibility:public"],
)

exports_files([
    "CPPLINT.cfg",
    "tox.ini",
])

install(
    name = "install",
    deps = [
        "//cyber:install",
        "//tools:install",
        # "//cyber/examples:install",
        # "//docker/scripts:install",
        # "//docs:install",
        "//modules/audio:install",
        "//modules/bridge:install",
        "//modules/canbus:install",
        "//modules/common:install",
        "//modules/common_msgs:install",
        "//modules/contrib/cyber_bridge:install",
        "//modules/control:install",
        "//modules/dreamview:install",
        "//modules/drivers:install",
        "//modules/guardian:install",
        "//modules/localization:install",
        "//modules/map:install",
        "//modules/monitor:install",
        #"//modules/perception:install",
        # "//modules/planning:install",
        "//modules/prediction:install",
        "//modules/routing:install",
        "//modules/storytelling:install",
        "//modules/task_manager:install",
        "//modules/third_party_perception:install",
        "//modules/tools:install",
        # "//modules/transform:install",
        "//modules/v2x:install",
        # "//scripts:install",
        "//third_party/absl:install",
        "//third_party/ad_rss_lib:install",
        "//third_party/boost:install",
        "//third_party/civetweb:install",
        "//third_party/eigen3:install",
        "//third_party/gtest:install",
        "//third_party/ipopt:install",
        "//third_party/libtorch:install",
        "//third_party/fastrtps:install",
        "//third_party/gflags:install",
        "//third_party/glog:install",
        "//third_party/nlohmann_json:install",
        "//third_party/opencv:install",
        "//third_party/osqp:install",
        "//third_party/pcl:install",
        "//third_party/vtk:install",
        "//third_party/proj:install",
        "//third_party/protobuf:install",
        "//third_party/py:install",
<<<<<<< HEAD
        "//third_party/opengl:install",
        "//third_party/openh264:install",
        "//third_party/cpplint:install",
        "//third_party/portaudio:install",
        "//third_party/fftw3:install",
        "//third_party/glew:install",
        "//third_party/adolc:install",
        "//third_party/atlas:install",
        "//third_party/benchmark:install",
        "//third_party/ncurses5:install",
        "//third_party/sqlite3:install",
        "//third_party/tensorrt:install",
        "//third_party/tinyxml2:install",
        "//third_party/uuid:install",
        "//third_party/yaml_cpp:install",
        "//third_party/qt5:install",
        "//third_party/npp:install",
=======
        "//third_party/gpus:install"
>>>>>>> aee50e76
    ],
)

install_src_files(
    name = "install_src",
    deps = [
        "//cyber:install_src",
        "//tools:install_src",
        "//modules/common:install_src",
        "//modules/common_msgs:install_src",
        "//modules/control:install_src",
        "//modules/dreamview:install_src",
        "//modules/map:install_src",
        "//modules/monitor:install_src",
        "//modules/planning:install_src",
        "//modules/routing:install_src",
        "//modules/task_manager:install_src",
        "//modules/transform:install_src",
        "//modules/audio:install_src",
        "//modules/bridge:install_src",
        "//modules/canbus:install_src",
        "//modules/contrib/cyber_bridge:install_src",
        "//modules/drivers:install_src",
        "//modules/guardian:install_src",
        "//modules/localization:install_src",
        "//modules/perception:install_src",
        "//modules/prediction:install_src",
        "//modules/storytelling:install_src",
        "//modules/third_party_perception:install_src",
        "//modules/tools:install_src",
        "//modules/v2x:install_src",
        "//third_party/absl:install_src",
        "//third_party/boost:install_src",
        "//third_party/civetweb:install_src",
        "//third_party/eigen3:install_src",
        "//third_party/gtest:install_src",
        "//third_party/ipopt:install_src",
        "//third_party/libtorch:install_src",
        "//third_party/fastrtps:install_src",
        "//third_party/gflags:install_src",
        "//third_party/glog:install_src",
        "//third_party/nlohmann_json:install_src",
        "//third_party/opencv:install_src",
        "//third_party/osqp:install_src",
        "//third_party/pcl:install_src",
        "//third_party/vtk:install_src",
        "//third_party/proj:install_src",
        "//third_party/protobuf:install_src",
        "//third_party/py:install_src",
<<<<<<< HEAD
        "//third_party/opengl:install_src",
        "//third_party/openh264:install_src",
        "//third_party/cpplint:install_src",
        "//third_party/portaudio:install_src",
        "//third_party/fftw3:install_src",
        "//third_party/glew:install_src",
        "//third_party/adolc:install_src",
        "//third_party/atlas:install_src",
        "//third_party/benchmark:install_src",
        "//third_party/ncurses5:install_src",
        "//third_party/sqlite3:install_src",
        "//third_party/tensorrt:install_src",
        "//third_party/tinyxml2:install_src",
        "//third_party/uuid:install_src",
        "//third_party/yaml_cpp:install_src",
        "//third_party/qt5:install_src",
        "//third_party/npp:install_src",
=======
        "//third_party/gpus:install_src"
>>>>>>> aee50e76
    ],
)<|MERGE_RESOLUTION|>--- conflicted
+++ resolved
@@ -60,7 +60,6 @@
         "//third_party/proj:install",
         "//third_party/protobuf:install",
         "//third_party/py:install",
-<<<<<<< HEAD
         "//third_party/opengl:install",
         "//third_party/openh264:install",
         "//third_party/cpplint:install",
@@ -78,9 +77,7 @@
         "//third_party/yaml_cpp:install",
         "//third_party/qt5:install",
         "//third_party/npp:install",
-=======
         "//third_party/gpus:install"
->>>>>>> aee50e76
     ],
 )
 
@@ -130,7 +127,6 @@
         "//third_party/proj:install_src",
         "//third_party/protobuf:install_src",
         "//third_party/py:install_src",
-<<<<<<< HEAD
         "//third_party/opengl:install_src",
         "//third_party/openh264:install_src",
         "//third_party/cpplint:install_src",
@@ -148,8 +144,6 @@
         "//third_party/yaml_cpp:install_src",
         "//third_party/qt5:install_src",
         "//third_party/npp:install_src",
-=======
         "//third_party/gpus:install_src"
->>>>>>> aee50e76
     ],
 )